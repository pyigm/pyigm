--- conflicted
+++ resolved
@@ -244,12 +244,7 @@
         self._abs_sys.append(abs_sys)
 
     def build_all_abs_sys(self, linelist=None, **kwargs):
-<<<<<<< HEAD
-        """
-        Build all of the AbsSystem objects from the _dict
-        or _data if the _dict does not exist!
-        In that order
-=======
+
         """ Build all of the AbsSystem objects from the _dict
         or _data if the _dict does not exist!
         In that order
@@ -258,7 +253,6 @@
         ----------
         linelist : LineList, optional
         **kwargs : Passed to build_abs_sys_from_dict
->>>>>>> a1ebcfa1
         """
         # This speeds things up a bunch
         if linelist is None:
@@ -314,12 +308,8 @@
         return abssys
 
     def build_abs_sys_from_dict(self, abssys_name, **kwargs):
-<<<<<<< HEAD
-        """ Build an AbsSystem from the _dict (and maybe _data
-        soon enough)
-=======
+
         """ Build an AbsSystem from the _dict
->>>>>>> a1ebcfa1
         The item in self._abs_sys is filled and
         the systems is also returned
 
@@ -328,11 +318,8 @@
         abssys_name : str
           Needs to match a key in the dict
         **kwargs
-<<<<<<< HEAD
-          Passed to compoenents_from_dict()
-=======
+
           Passed to components_from_dict()
->>>>>>> a1ebcfa1
 
         Returns
         -------
@@ -341,24 +328,11 @@
         """
         # Index
         idx = self.sys_idx(abssys_name)
-<<<<<<< HEAD
-        # Components first
-        comps = self.components_from_dict(abssys_name, coord=self.coords[idx], **kwargs)
-        # Add HI if needed
-        NHI = None
-        if 'flag_NHI' in self._dict[abssys_name].keys():
-            Zions = [comp.Zion for comp in comps]
-            if (1,1) not in Zions:
-                NHI = self._dict[abssys_name]['NHI']
-        # Now the System
-        vlim=np.array(self._dict[abssys_name]['vlim'])*u.km/u.s
-        abssys = class_by_type(self.abs_type).from_components(comps, vlim=vlim, NHI=NHI)
-=======
+
         # Instantiate
         abssys = class_by_type(self.abs_type).from_dict(self._dict[abssys_name],
                                                         coord=self.coords[idx],
                                                         **kwargs)
->>>>>>> a1ebcfa1
         # Fill
         if len(self._abs_sys) == 0:
             self.init_abs_sys()
@@ -493,11 +467,8 @@
             raise ValueError("Not sure how to load the ions")
 
     # Get ions
-<<<<<<< HEAD
-    def ions(self, Zion, Ej=0., skip_null=False):
-=======
+
     def ions(self, Zion, Ej=0., skip_null=True, pad_with_nulls=False):
->>>>>>> a1ebcfa1
         """ Generate a Table of columns and so on
         Restrict to those systems where flg_clm > 0
 
@@ -528,17 +499,6 @@
             if len(abs_sys._ionN) == 0:
                 names.append('MASK_ME')
                 tbls.append(None)
-<<<<<<< HEAD
-            #
-            mt = (abs_sys._ionN['Z'] == Zion[0]) & (abs_sys._ionN['ion'] == Zion[1]) & (
-                abs_sys._ionN['Ej'] == Ej)
-            if np.any(mt):
-                tbls.append(abs_sys._ionN[mt])
-                names.append(abs_sys.name)
-            else:
-                tbls.append(None)
-                names.append('MASK_ME')
-=======
                 continue
             # Parse
             mt = (abs_sys._ionN['Z'] == Zion[0]) & (abs_sys._ionN['ion'] == Zion[1]) & (
@@ -568,15 +528,11 @@
                         tbls.append(None)
                         names.append('MASK_ME')
 
->>>>>>> a1ebcfa1
         # Fill in the bad ones
         names = np.array(names)
         idx = np.where(names != 'MASK_ME')[0]
         if len(idx) == 0:
-<<<<<<< HEAD
-=======
             warnings.warn("There were no entries matching your input Ion={}".format(Zion))
->>>>>>> a1ebcfa1
             return None
         bad = np.where(names == 'MASK_ME')[0]
         for ibad in bad:
