--- conflicted
+++ resolved
@@ -668,16 +668,13 @@
         """
         if isinstance(inp, AbsComponent):
             new_comp = inp
-<<<<<<< HEAD
+
             # compatibility with older versions
             try:
                 cond = new_comp._abslines[0].analy['wvlim'] == [0,0]*u.AA
             except:
                 cond = new_comp._abslines[0].limits.wvlim == [0,0]*u.AA
-=======
-            # compatibility with older versions, should be removed eventually...
-            cond = new_comp._abslines[0].analy['wvlim'] == [0,0]*u.AA
->>>>>>> 75f7336a
+
             if np.sum(cond)>0:
                 #sync wvlims
                 for aline in new_comp._abslines:
