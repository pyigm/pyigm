--- conflicted
+++ resolved
@@ -20,12 +20,9 @@
     # Cool
     assert 'Richter+17' in mwcgm.refs
     SiII_tbl = mwcgm.abs.ion_tbl((14,2))
-<<<<<<< HEAD
-    assert np.sum(SiII_tbl['flag_N'] > 0) == 192
-=======
+
     assert (not np.any(np.isnan(SiII_tbl['logN'])))
     assert np.sum(SiII_tbl['flag_N'] > 0) == 188
->>>>>>> a1ebcfa1
 
     # Hot
     assert 'Fang+15' in mwcgm.refs
