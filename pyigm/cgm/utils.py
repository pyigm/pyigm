--- conflicted
+++ resolved
@@ -22,12 +22,7 @@
 
 ismlist = LineList('ISM')
 
-<<<<<<< HEAD
-def calc_rho(galaxy, igm_sys, cosmo, ang_sep=None, correct_lowz=True,
-             Galactic=False, d_Sun=8.0*u.kpc, **kwargs):
-=======
 def calc_cgm_rho(galaxy, igm_sys, cosmo, **kwargs):
->>>>>>> ab6e245f
     """ Calculate the impact parameter between the galaxy and IGM sightline
     Mainly a wrapper to pyigm.utils.calc_rho
 
@@ -427,125 +422,3 @@
     # Return
     return cgm_list
 
-<<<<<<< HEAD
-def velcorr_mould(galaxy,cosmo=None):
-    '''
-    Calculates angular diameter distance, luminosity distance, etc., corrected
-    for peculiar motions due to the Shapley Supercluster, the Local Group, etc.,
-    using the formalism of Mould et al. (2000..ApJ..529..786).
-
-    Code ported from IDL implementation by John Moustakas:
-    github.com/moustakas/impro/blob/master/pro/galaxy/mould_distance.pro
-
-    Parameters
-    ----------
-    galaxy: Galaxy
-    cosmo: astropy.cosmology, optional
-
-    Returns
-    -------
-    velcorrdict: dictionary
-        Resulting quantities of velocity corrected calculation.
-        v_hel: Heliocentric velocity of object with no correction, simply z*c
-        v_LG: Velocity with respect to Local Group
-        v_virgo: Velocity with respect to Virgo Cluster
-        v_GA: Velocity with respect to Virgo Cluster
-        v_shapley: Velocity with respect to Shapley Supercluster
-        v_cosmic: Corrected velocity
-        lumdist: Luminosity distance
-        angdiamdist: Angular diameter distance
-        distmod: Distance modulus
-        flag: 1 if object is the direction of Virgo, 2 if GA, 3 if Shapley
-        Scale: Proper distance per angular separation on sky
-    '''
-
-    # Cosmology
-    if cosmo is None:
-        cosmo = cosmology.Planck15
-
-    H0 = cosmo.H0
-    omega0 = cosmo.Om0
-    omega_lambda = cosmo.Ode0
-
-    # Needed parameters
-    q0 = omega0 / 2.0 - omega_lambda
-    gamma = 2.0
-
-    # Load info from Mould+ 2000 Table 1A
-    clnames = ['Virgo', 'GA', 'Shapley']
-    clra1950 =  ['12h28m19s','13h20m00s','13h30m00s']
-    cldec1950 = ['+12:40:00','-44:00:00','-31:00:00']
-    clcoords = SkyCoord(clra1950,cldec1950,unit=(u.hourangle,u.degree),frame='fk4',equinox='B1950.0')
-    clhelvel = np.array([1035., 4600., 13800.]) * u.km/u.s
-    clLGvel = np.array([957., 4380., 13600.])  * u.km/u.s
-    fidvel = np.array([200., 400., 85.]) * u.km/u.s
-    clrad = np.array([10., 10., 12.]) * u.degree
-    clrangelo = np.array([600., 2600., 10000.]) * u.km/u.s
-    clrangehi = np.array([2300., 6600., 16000.]) * u.km/u.s
-
-    # Convert B1950 coordinates (as given) and
-    clcoords = clcoords.icrs
-
-   # Convert input coords to Galactic coords
-    galcoords_gal = galaxy.coord.transform_to(frame='galactic')
-
-    # Transform to local group frame
-    c = constants.c.to(u.km/u.s)
-    v_LG = c * galaxy.z - 79.0 * (u.km/u.s) * np.cos(galcoords_gal.l).value \
-        * np.cos(galcoords_gal.b).value + 296.0 * (u.km/u.s) * np.sin(galcoords_gal.l).value \
-        * np.cos(galcoords_gal.b).value - 36.0 * (u.km/u.s) * np.sin(galcoords_gal.b).value
-
-    # Calculate object-attractor angular and velocity distances (eq. 2 in Mould 2000+)
-    theta = galaxy.coord.separation(clcoords)
-    costheta = np.cos(theta).value
-    r0a = np.sqrt(v_LG ** 2 + clLGvel ** 2 - 2. * v_LG * clLGvel * costheta)
-
-    # Determine if object is in direction of one of the attractors.  If not, calculate velocity!
-    virgo = False
-    GA = False
-    shapley = False
-
-    if (theta[0] < clrad[0]) & (
-        ((clLGvel[0] - r0a[0]) > clrangelo[0]) | ((clLGvel[0] + r0a[0]) < clrangehi[0])):
-        virgo = True
-    if (theta[1] < clrad[1]) & (
-        (clLGvel[1] - r0a[1] > clrangelo[1]) | (clLGvel[1] + r0a[1] < clrangehi[1])):
-        GA = True
-    if (theta[2] < clrad[2]) & (
-        (clLGvel[2] - r0a[2] > clrangelo[2]) | (clLGvel[2] + r0a[2] < clrangehi[2])):
-        shapley = True
-
-    if virgo or GA or shapley:
-        v_infall = np.zeros(3) * u.km/u.s
-        if virgo:
-            v_cosmic = clLGvel[0]
-            flag = 1
-        if GA:
-            v_cosmic = clLGvel[1]
-            flag = 2
-        if shapley:
-            v_cosmic = clLGvel[2]
-            flag = 3
-    else:
-        v_infall = fidvel * (costheta + (v_LG - clLGvel * costheta) / r0a * (r0a / clLGvel) ** (1. - gamma))
-        v_cosmic = v_LG + np.sum(v_infall)
-        flag = 0
-
-    # Derive remaining parameters to report
-    z_cosmic = v_cosmic / c
-    propdist = c / H0 * (z_cosmic - z_cosmic ** 2 / 2. * (1. + q0))
-    lumdist = propdist * (1. + z_cosmic)
-    angdiamdist = lumdist / (1. + z_cosmic) ** 2
-    distmod = 5. * np.log10(lumdist.to(u.pc).value) - 5.
-    kpcarcsec = angdiamdist * np.pi * 2. / 360. / 3600. * 1000.
-    scale = angdiamdist * np.pi * 2./ (360. * u.degree)
-
-    # Create dictionary to return
-    velcorrdict = dict(v_hel=c * galaxy.z, v_LG=v_LG, v_virgo=v_infall[0], v_GA=v_infall[1],
-                  v_shapley=v_infall[2], v_cosmic=v_cosmic, lumdist=lumdist, angdiamdist=angdiamdist,
-                  distmod=distmod, flag=flag, scale=scale.to(u.kpc/u.arcsec))
-
-    return velcorrdict
-
-=======
->>>>>>> ab6e245f
