"""  Module for the COS-Halos survey
"""

from __future__ import print_function, absolute_import, division, unicode_literals

import numpy as np
import os, glob
import pdb
import warnings
import h5py
import json, yaml

from astropy.io import fits, ascii
from astropy import units as u 
from astropy.table import Table, Column

from linetools.spectra import io as lsio
from linetools.spectralline import AbsLine
from linetools.analysis import absline as ltaa
from linetools.analysis import abskin as laak
from linetools.isgm.abscomponent import AbsComponent

from pyigm.metallicity.pdf import MetallicityPDF, DensityPDF, GenericPDF
from pyigm.cgm.cgmsurvey import CGMAbsSurvey
from pyigm.field.galaxy import Galaxy
from .cgm import CGMAbsSys
from pyigm.abssys.igmsys import IGMSystem
import pyigm

try:
    basestring
except NameError:  # For Python 3
    basestring = str

class COSHalos(CGMAbsSurvey):
    """Inherits CGM Abs Survey

    Parameters:
    -----------
    fits_path : str, optional
      Path to the FITS data files for COS-Halos
    cdir : str, optional
      Path to the COS-Halos Dropbox
    kin_init_file : str, optional
      Path to kinematics file
    """
    def __init__(self, cdir=None, fits_path=None, load=True, **kwargs):
        CGMAbsSurvey.__init__(self)
        self.survey = 'COS-Halos'
        self.ref = 'Tumlinson+11; Werk+12; Tumlinson+13; Werk+13; Werk+14'
        #
        if cdir is None:
            self.cdir = pyigm.__path__[0]+'/data/CGM/COS_Halos/'
        else:
            self.cdir = cdir
        # Spectra dir
        self.data_dir = os.getenv('COSHALOS_DATA')
        # Summary Tables
        if fits_path is None:
            self.fits_path = self.cdir+'/Summary/'
        else:
            self.fits_path = fits_path
        try:
            self.werk14_cldy = Table.read(self.fits_path+'coshaloscloudysol_newphi.fits')
        except IOError:
            self.werk14_cldy = None
        # Kinematics
        self.kin_init_file = self.cdir+'/Kin/coshalo_kin_driver.dat'
        # Init?
        if load:
            self.load_sys(**kwargs)

    def load_single_fits(self, inp, skip_ions=False, verbose=True, **kwargs):
        """ Load a single COS-Halos sightline
        Appends to cgm_abs list

        Parameters
        ----------
        inp : tuple or str
          if tuple -- (field,gal_id)
            field: str 
              Name of field (e.g. 'J0226+0015')
            gal_id: str 
              Name of galaxy (e.g. '268_22')
        skip_ions : bool, optional
          Avoid loading the ions (not recommended)
        verbose : bool, optional
        """
        # Parse input
        if isinstance(inp, basestring):
            fil = inp
        elif isinstance(inp, tuple):
            field, gal_id = inp
            tmp = self.fits_path+'/'+field+'.'+gal_id+'.fits.gz'
            fils = glob.glob(tmp)
            if len(fils) != 1:
                raise IOError('Bad field, gal_id: {:s}'.format(tmp))
            fil = fils[0]
        else:
            raise IOError('Bad input to load_single')

        # Read COS-Halos file
        if verbose:
            print('cos_halos: Reading {:s}'.format(fil))
        hdu = fits.open(fil)
        summ = Table(hdu[1].data)
        galx = Table(hdu[2].data)
        # Instantiate the galaxy
        gal = Galaxy((galx['RA'][0], galx['DEC'][0]), z=summ['ZFINAL'][0])
        gal.field = galx['FIELD'][0]
        gal.gal_id = galx['GALID'][0]
        # Galaxy properties
        gal.halo_mass = summ['LOGMHALO'][0]
        gal.stellar_mass = summ['LOGMFINAL'][0]
        gal.rvir = galx['RVIR'][0]
        gal.MH = galx['ABUN'][0]
        gal.flag_MH = galx['ABUN_FLAG'][0]
        gal.sdss_phot = [galx[key][0] for key in ['SDSSU','SDSSG','SDSSR','SDSSI','SDSSZ']]
        gal.sdss_phot_sig = [galx[key][0] for key in ['SDSSU_ERR','SDSSG_ERR','SDSSR_ERR','SDSSI_ERR','SDSSZ_ERR']]
        gal.sfr = (galx['SFR_UPLIM'][0], galx['SFR'][0],
                                       galx['SFR_FLAG'][0]) # FLAG actually gives method used
        gal.ssfr = galx['SSFR'][0]
        # Instantiate the IGM System
        igm_sys = IGMSystem((galx['QSORA'][0], galx['QSODEC'][0]),
                            summ['ZFINAL'][0], [-600, 600.]*u.km/u.s,
                            abs_type='CGM')
        igm_sys.zqso = galx['ZQSO'][0]
        # Instantiate
        cgabs = CGMAbsSys(gal, igm_sys, name=gal.field+'_'+gal.gal_id, **kwargs)
        # EBV
        cgabs.ebv = galx['EBV'][0]
        # Ions
        if skip_ions is True:
            # NHI
            dat_tab = Table(hdu[3].data)
            #if dat_tab['Z'] != 1:
            #    raise ValueError("Uh oh")
            cgabs.igm_sys.NHI = dat_tab['CLM'][0]
            cgabs.igm_sys.sig_NHI = dat_tab['SIG_CLM'][0]
            cgabs.igm_sys.flag_NHI = dat_tab['FLG_CLM'][0]
            self.cgm_abs.append(cgabs)
            return
        all_Z = []
        all_ion = []
        for jj in range(summ['NION'][0]):
            iont = hdu[3+jj].data
            if jj == 0: # Generate new Table
                dat_tab = Table(iont)
            else:
                try:
                    dat_tab.add_row(Table(iont)[0])
                except:
                    pdb.set_trace()
            all_Z.append(iont['ZION'][0][0])
            all_ion.append(iont['ZION'][0][1])
            # AbsLines
            abslines = []
            ntrans = len(np.where(iont['LAMBDA'][0] > 1.)[0])
            for kk in range(ntrans):
                flg = iont['FLG'][0][kk]
                # Fill in
                aline = AbsLine(iont['LAMBDA'][0][kk]*u.AA, closest=True)
                aline.attrib['flag_origCH'] = int(flg)
                aline.attrib['EW'] = iont['WOBS'][0][kk]*u.AA/1e3  # Observed
                aline.attrib['sig_EW'] = iont['SIGWOBS'][0][kk]*u.AA/1e3
                if aline.attrib['EW'] > 3.*aline.attrib['sig_EW']:
                    aline.attrib['flag_EW'] = 1
                else:
                    aline.attrib['flag_EW'] = 3
                # Force an upper limit (i.e. from a blend)
                if (flg == 2) or (flg == 4) or (flg == 6):
                    aline.attrib['flag_EW'] = 3
                #
                aline.analy['vlim'] = [iont['VMIN'][0][kk],iont['VMAX'][0][kk]]*u.km/u.s
                aline.attrib['z'] = igm_sys.zabs
                aline.attrib['coord'] = igm_sys.coord
                # Check f
                if (np.abs(aline.data['f']-iont['FVAL'][0][kk])/aline.data['f']) > 0.001:
                    Nscl = iont['FVAL'][0][kk] / aline.data['f']
                    flag_f = True
                else:
                    Nscl = 1.
                    flag_f = False
                # Colm
                if ((flg % 2) == 0) or (flg == 15) or (flg == 13):
                    flgN = 0
                    print('Skipping column contribution from {:g} as NG for a line; flg={:d}'.format(iont['LAMBDA'][0][kk],flg))
                elif (flg == 1) or (flg == 3):
                    flgN = 1
                elif (flg == 5) or (flg == 7):
                    flgN = 3
                elif (flg == 9) or (flg == 11):
                    flgN = 2
                else:
                    pdb.set_trace()
                    raise ValueError("Bad flag!")
                if flgN == 3:
                    aline.attrib['logN'] = iont['LOGN2SIG'][0][kk] + np.log10(Nscl)
                    aline.attrib['sig_logN'] = 9.
                elif flgN == 0:  # Not for N measurement
                    pass
                else:
                    aline.attrib['logN'] = iont['LOGN'][0][kk] + np.log10(Nscl)
                    aline.attrib['sig_logN'] = iont['SIGLOGN'][0][kk]
                aline.attrib['flag_N'] = int(flgN)
                #pdb.set_trace()
                if flgN != 0:
                    _,_ = ltaa.linear_clm(aline.attrib)
                # Append
                abslines.append(aline)
            # Component
            if len(abslines) == 0:
                comp = AbsComponent(cgabs.igm_sys.coord,
                                    (iont['ZION'][0][0],iont['ZION'][0][1]),
                                    igm_sys.zabs, igm_sys.vlim)

            else:
                comp = AbsComponent.from_abslines(abslines, chk_vel=False)
                if comp.Zion != (1,1):
                    comp.synthesize_colm()  # Combine the abs lines
                    if np.abs(comp.logN - float(iont['CLM'][0])) > 0.15:
                        print("New colm for ({:d},{:d}) and sys {:s} is {:g} different from old".format(
                            comp.Zion[0], comp.Zion[1], cgabs.name, comp.logN - float(iont['CLM'][0])))
                    if comp.flag_N != iont['FLG_CLM'][0]:
                        if comp.flag_N == 0:
                            pass
                        else:
                            print("New flag for ({:d},{:d}) and sys {:s} is different from old".format(
                                comp.Zion[0], comp.Zion[1], cgabs.name))
                            pdb.set_trace()
            #_,_ = ltaa.linear_clm(comp)
            cgabs.igm_sys.add_component(comp)
        self.cgm_abs.append(cgabs)

        # Add Z,ion
        dat_tab.add_column(Column(all_Z,name='Z'))
        dat_tab.add_column(Column(all_ion,name='ion'))
        # Rename
        dat_tab.rename_column('LOGN','indiv_logN')
        dat_tab.rename_column('SIGLOGN','indiv_sig_logN')
        dat_tab.rename_column('CLM','logN')
        dat_tab.rename_column('SIG_CLM','sig_logN')
        dat_tab.rename_column('FLG_CLM','flag_N')
        # Set
        self.cgm_abs[-1].igm_sys._ionN = dat_tab
        # NHI
        HI = (dat_tab['Z'] == 1) & (dat_tab['ion'] == 1)
        if np.sum(HI) > 0:
            self.cgm_abs[-1].igm_sys.NHI = dat_tab[HI]['logN'][0]
            self.cgm_abs[-1].igm_sys.sig_NHI = dat_tab[HI]['sig_logN'][0]
            self.cgm_abs[-1].igm_sys.flag_NHI = dat_tab[HI]['flag_N'][0]
        else:
            warnings.warn("No HI measurement for {}".format(self.cgm_abs[-1]))
            self.cgm_abs[-1].igm_sys.flag_NHI = 0

        #if self.cgm_abs[-1].name == 'J0950+4831_177_27':
        #    pdb.set_trace()

    def load_mega(self, data_file=None, cosh_dct=None, test=False, **kwargs):
        """ Load the data for COS-Halos from FITS files taken from the mega structure

        Parameters
        ----------
        data_file : string
          Name of data file
        pckl_fil : string
          Name of file for pickling
        """
        warnings.warn("This method will be DEPRECATED")
        # Loop
        if test is True:
            cos_files = glob.glob(self.fits_path+'/J09*.fits.gz')  # For testing
        elif 'Dwarfs' in self.fits_path:  # COS-Dwarfs
            cos_files = glob.glob(self.fits_path+'/*.fits')
        else:  # COS-Halos
            cos_files = glob.glob(self.fits_path+'/J*.fits.gz')
        # Read
        for fil in cos_files:
            self.load_single_fits(fil, **kwargs)
        # Werk+14
        if ('Halos' in self.fits_path) and (self.werk14_cldy is not None):
            self.load_werk14()

    def load_werk14(self):
        """ Load up the Werk+14 results
        """
        cldy_names = np.array([row['FIELD'].strip()+'_'+row['GALID'].strip() for row in self.werk14_cldy])
        for cgm_abs in self.cgm_abs:
            igm_sys = cgm_abs.igm_sys
            # Metallicity
            igm_sys.ZH = -99.
            #mtc = np.where((self.werk14_cldy['GALID'] == gal.gal_id) &
            #               (self.werk14_cldy['FIELD'] == gal.field))[0]
            mtc = np.where(cldy_names == cgm_abs.name)[0]
            if len(mtc) == 1:
                # Metallicity
                igm_sys.werk14_ZH = self.werk14_cldy['ZBEST'][mtc][0]
                igm_sys.werk14_ZHmnx = [self.werk14_cldy['ZMIN'][mtc][0],
                                        self.werk14_cldy['ZMAX'][mtc][0]]
                igm_sys.ZH = igm_sys.werk14_ZH
                # NHI
                igm_sys.werk14_NHI = self.werk14_cldy['NHI_BEST'][mtc][0]
                # NH
                igm_sys.werk14_NH = np.log10(self.werk14_cldy['NH_BEST'][mtc][0])
                igm_sys.werk14_NHmnx = [np.log10(self.werk14_cldy['NH_LOW'][mtc][0]),
                                        np.log10(self.werk14_cldy['NH_HIGH'][mtc][0])]
            else:
                print('No Werk+14 Cloudy solution for {:s}'.format(cgm_abs.name))
            # Hand edit for J0914+2823_41_27
            if cgm_abs.name == 'J0914+2823_41_27':
                igm_sys.werk14_ZH = -0.8

    def load_sys(self, tfile=None, empty=True, debug=False, **kwargs):
        """ Load the COS-Halos survey from JSON files

        Empties the list

        Parameters
        ----------
        tfile : str, optional
        empty : bool, optional
          Empty the list
        debug : bool, optional
          Only load the first 5

        Returns
        -------

        """
        import tarfile
        import json
        from linetools.lists.linelist import LineList
        llist = LineList('ISM')

        # Tar file
        if tfile is None:
            tarfiles = glob.glob(self.cdir+'cos-halos_systems.v*.tar.gz')
            tarfiles.sort()
            tfile = tarfiles[-1]
        print("Be patient, using {:s} to load".format(tfile))
        # Empty
        if empty:
            self.cgm_abs = []
        # Load
        tar = tarfile.open(tfile)
        for kk, member in enumerate(tar.getmembers()):
            if '.' not in member.name:
                print('Skipping a likely folder: {:s}'.format(member.name))
                continue
            # Debug
            if debug and (kk == 5):
                break
            # Extract
            f = tar.extractfile(member)
            tdict = json.load(f)
            # Generate
            cgmsys = CGMAbsSys.from_dict(tdict, chk_vel=False, chk_sep=False, chk_data=False,
                                         use_coord=True, use_angrho=True,
                                         linelist=llist, **kwargs)
            self.cgm_abs.append(cgmsys)
        tar.close()
        # Werk+14
        if ('Halos' in self.fits_path) and (self.werk14_cldy is not None):
                self.load_werk14()

    def load_mtl_pdfs(self, ZH_fil, keep_all=False):
        """ Load the metallicity PDFs from an input file (usually hdf5)

        Parameters
        ----------
        ZH_fil : str
        keep_all : bool, optional
          Save the full metallicity data?

        """
        fh5=h5py.File(ZH_fil, 'r')
<<<<<<< HEAD
        mkeys = list(fh5['met'].keys())  # Python 3
=======
        mkeys = list(fh5['met'].keys())
>>>>>>> d078c5af
        mkeys.remove('left_edge_bins')
        mkeys.remove('right_edge_bins')
        mkeys = np.array(mkeys)

        # Loop
        for cgm_abs in self.cgm_abs:
            # Match?
            mt = np.where(mkeys == cgm_abs.name)[0]
            if len(mt) == 0:
                print('No metallicity info for {:s}'.format(cgm_abs.name))
                print('Skipping..')
                continue
            # Z/H
            cgm_abs.igm_sys.metallicity = MetallicityPDF(fh5['met']['left_edge_bins']+
                                         fh5['met']['left_edge_bins'].attrs['BINSIZE']/2.,
                                         fh5['met'][mkeys[mt][0]])
            cgm_abs.igm_sys.metallicity.inputs = {}
            for key in fh5['inputs'][cgm_abs.name]:
                cgm_abs.igm_sys.metallicity.inputs[key] = fh5['inputs'][cgm_abs.name][key].value
            # NHI
            cgm_abs.igm_sys.NHIPDF = GenericPDF(fh5['col']['left_edge_bins']+
                                                 fh5['col']['left_edge_bins'].attrs['BINSIZE']/2.,
                                                 fh5['col'][mkeys[mt][0]])
            # Density
            cgm_abs.igm_sys.density = DensityPDF(fh5['dens']['left_edge_bins']+
                                                         fh5['dens']['left_edge_bins'].attrs['BINSIZE']/2.,
                                                         fh5['dens'][mkeys[mt][0]])

    
    ########################## ##########################
    def load_abskin(self, flg=1, kin_file=None, kin_init_file=None):
        """ Load the absorption-line kinematic data for COS-Halos (or COS-Dwarfs)
        Calculate from scratch if needed

        Parameters
        ----------
        flg: int, optional 
          Flag indicating how to load the data
            0 = Load from file
            1 = Generate
        kin_init_file: str
          Name of kinematics driver file
        kin_file: str
          Name of kinematics output file [First made for John Forbes]
        """
    
        if flg == 0: # Load
            if kin_file is None:
                kin_file = os.path.abspath(os.environ.get('DROPBOX_DIR')+'/COS-Halos/Kin/'+
                                                  'COS-Halos_kin.fits')
            hdu = fits.open(kin_file)
            # Metals
            metals = Table(hdu[1].data)
            for row in metals:
                mt = np.where( (row['field']==self.field) & 
                    (row['gal_id']==self.gal_id))[0]
                pdb.set_trace()

        elif flg == 1: # Generate
            # Read init file
            if kin_init_file is None:
                kin_init_file = self.kin_init_file
            kin_init = ascii.read(kin_init_file,guess=False)
    
            # Loop to my loop
            fgal = zip(self.field, self.gal_id)
            for qq,cgm_abs in enumerate(self.cgm_abs):
                # Match to kin_init
                mt = np.where((kin_init['QSO'] == cgm_abs.field) &
                               (kin_init['Galaxy'] == cgm_abs.gal_id))[0]
                if len(mt) == 0:
                    warnings.warn('load_kin: No kinematics for {:s}, {:s}'.format(cgm_abs.field,
                                                                          cgm_abs.gal_id))
                    continue
                mt = mt[0]

                # Metals
                if kin_init['flgL'][mt] > 0:
                    wrest = kin_init['mtl_wr'][mt]*u.AA 
                    if wrest.value <= 1:
                        pdb.set_trace()
                    spec = self.load_bg_cos_spec(qq, wrest)
                    vmnx = (kin_init['L_vmn'][mt], kin_init['L_vmx'][mt])*u.km/u.s
                    # Process
                    aline = AbsLine(wrest)
                    aline.analy['spec'] = spec
                    aline.analy['vlim'] = vmnx
                    aline.attrib['z'] = cgm_abs.igm_sys.zabs
                    fx, sig, cdict = aline.cut_spec()
                    # Kin
                    stau = laak.generate_stau(cdict['velo'], fx, sig)
                    cgm_abs.igm_sys.kin['Metal'] = laak.pw97_kin(cdict['velo'], stau, per=0.07)
                    cgm_abs.igm_sys.kin['Metal'].update(laak.cgm_kin(cdict['velo'], stau, per=0.07))
                    # Save spec
                    #cgm_abs.igm_sys.kin['Metal']['spec'] = spec
                else:
                    cgm_abs.igm_sys.kin['Metal'] = {}

                # HI
                if kin_init['flgH'][mt] > 0:
                    wrest = kin_init['HI_wrest'][mt]*u.AA 
                    if wrest.value <= 1:
                        pdb.set_trace()
                    spec = self.load_bg_cos_spec( qq, wrest )
                    if spec is None:
                        pdb.set_trace()
                    vmnx = (kin_init['HIvmn'][mt], kin_init['HIvmx'][mt])*u.km/u.s
                    # Process
                    aline = AbsLine(wrest)
                    aline.analy['spec'] = spec
                    aline.analy['vlim'] = vmnx
                    aline.attrib['z'] = cgm_abs.igm_sys.zabs
                    fx, sig, cdict = aline.cut_spec()
                    # Kin
                    stau = laak.generate_stau(cdict['velo'], fx, sig)
                    cgm_abs.igm_sys.kin['HI'] = laak.pw97_kin(cdict['velo'], stau, per=0.07)
                    cgm_abs.igm_sys.kin['HI'].update(laak.cgm_kin(cdict['velo'], stau, per=0.07))
                else:
                    # Fill with zeros (for the keys)
                    cgm_abs.igm_sys.kin['HI'] = {}

    def load_gal_spec(self, inp):
        """ Load the galaxy spectrum

        Parameters
        ----------
        inp : int or tuple
          int -- Index of the cgm_abs list
          tuple -- (field,gal_id)

        Returns
        ----------
        spec : XSpectrum1D
          Splices the blue and red side for LRIS
        """
        from linetools.spectra import utils as ltsu
        # Init
        cgm_abs = self[inp]
        # Directories
        galdir = self.data_dir+'/Galaxies/'
        #fielddir = 'fields/'+cgm_abs.field+'/'
        #sysdir = cgm_abs.gal_id+'/spec1d/'
        sysname = cgm_abs.galaxy.field+'_'+cgm_abs.galaxy.gal_id

        # Find files
        lris_files = glob.glob(galdir+sysname+'*corr.fits.gz')
        if len(lris_files) == 0:
            raise ValueError('No LRIS files! {:s}'.format(galdir+sysname))
        elif len(lris_files) == 2:
            lris_files.sort()
            specb = lsio.readspec(lris_files[0]) 
            specr = lsio.readspec(lris_files[1]) 
            spec = ltsu.splice_two(specb, specr)
        else:
            raise ValueError('Not sure what happened')

        # Return
        return spec


    def load_bg_cos_spec(self, inp, wrest):
        """ Load the absorption-line kinematic data for COS-Halos
        Calculate from scratch if needed

        Parameters
        ----------
        inp : int or tuple
          int -- Index of the cgm_abs list
          tuple -- (field,gal_id)
        wrest : Quantity
          Rest wavelength for spectrum of interest
    
        JXP on 11 Dec 2014
        """
        cgm_abs = self[inp]
        # Directories
        sysdir = cgm_abs.galaxy.gal_id+'_z{:5.3f}'.format(cgm_abs.galaxy.z)
        sysname = cgm_abs.galaxy.field+'_'+sysdir

        # Transition
        templ_fil = self.data_dir+'/Targets/system_template.lst'
        tab = ascii.read(templ_fil)
        mt = np.argmin(np.abs(tab['col1']-wrest.value))
        if np.abs(tab['col1'][mt]-wrest.value) > 1e-2:
            raise ValueError('get_coshalo_spec: wrest={:g} not found!'.format(wrest))
        trans = tab['col2'][mt]+tab['col3'][mt]

        # Read
        slicedir = self.data_dir+'/Targets/fitting/'
        slicename = sysname+'_'+trans+'_slice.fits'
        try:
            spec = lsio.readspec(slicedir+slicename,
                                 flux_tag='FNORM', sig_tag='ENORM')
        except IOError:
            warnings.warn("File {:s} not found".format(slicedir+slicename))
            return None
        # Fill velocity
        spec.velo = spec.relative_vel((cgm_abs.galaxy.z+1)*wrest)
    
        #spec.qck_plot()
        return spec

    def stack_plot(self, inp, use_lines=None, ymnx=None, add_lines=None, **kwargs):
        """ Generate a stack plot of the key lines for a given COS-Halos system
        Parameters
        ----------
        inp : int or tuple
          int -- Index of the cgm_abs list
          tuple -- (field,gal_id)
        add_lines : list, optional
          List of additional lines to plot
        """
        # Init
        from linetools.analysis import plots as ltap
        if ymnx is None:
            ymnx=(-0.1,1.2)
        cgm_abs = self[inp]
        abs_lines = []
        # Setup the lines (defaults to a key seto)
        if use_lines is None:
            use_lines = [1215.6700, 1025.7223, 1334.5323, 977.020, 1031.9261, 1037.6167,
                         1260.4221, 1206.500, 1393.7550, 2796.352]*u.AA
            if add_lines is not None:
                use_lines = list(use_lines.value) + add_lines
                use_lines.sort()
                use_lines = use_lines*u.AA
        for iline in use_lines:
            spec = self.load_bg_cos_spec(inp, iline)
            if spec is None:
                print('Skipping {:g}. Assuming no coverage'.format(iline))
            aline = AbsLine(iline, closest=True)
            aline.analy['spec'] = spec
            aline.attrib['z'] = cgm_abs.galaxy.z
            abs_lines.append(aline)
        # Execute
        ltap.stack_plot(abs_lines, vlim=[-400., 400]*u.km/u.s, ymnx=ymnx, **kwargs)

    def write_survey(self, outfil='COS-Halos_sys.tar.gz'):
        """ Write the survey to a tarball of JSON files

        Parameters
        ----------
        outfil : str, optional
        """
        self.to_json_tarball(outfil)

    def __getitem__(self, inp):
        """Grab CgmAbs Class from the list

        Parameters:
        -----------
        ion: tuple
          tuple:  (field,gal_id)
          str: field_gal_id

        Returns:
        ----------
        cgm_abs
        """
        if isinstance(inp,int):
            return self.cgm_abs[inp]
        elif isinstance(inp,tuple):
            if not isinstance(inp[0], basestring):
                raise IOError("Bad input")
            if not isinstance(inp[1], basestring):
                raise IOError("Bad input")
            field = inp[0]
            galid = inp[1]
        elif isinstance(inp, basestring):
            # Split at the first _
            under = inp.find('_')
            field = inp[:under]
            galid = inp[under+1:]
        else:
            raise IOError("Bad input")
        # Generate lists
        fields = np.array([cgm_abs.galaxy.field for cgm_abs in self.cgm_abs])
        galids = np.array([cgm_abs.galaxy.gal_id for cgm_abs in self.cgm_abs])
        #
        mt = np.where( (fields == field) & (galids == galid))[0]
        if len(mt) == 0:
            warnings.warn('CosHalos: CGM not found')
            return None
        elif len(mt) == 1:
            return self.cgm_abs[mt[0]]
        else:
            raise ValueError("Multiple hits.  Should not happen")


def update_cos_halos(v10=False, v11=True):
    """ Updates the JSON tarball
    Returns
    -------
    """
    print("See the COS-Halos_database notebook for details")

    # Generate v1.0
    if v10:
        print("Generate v1.0 of the JSON tarball")
        cos_halos = COSHalos()
        cos_halos.load_mega()
        tarfil = cos_halos.cdir+'/cos-halos_systems.v1.0.tar.gz'
        cos_halos.write_survey(tarfil)
        del cos_halos

    # Generate v1.1 which uses the NHI measurements from P+16 and
    #   modifies a few ions and transitions as limits or NG
    if v11:
        print("Generate v1.1 of the JSON tarball")
        cos_halos_v10 = COSHalos(load=False)
        tfile = pyigm.__path__[0]+'/data/CGM/COS_Halos/cos-halos_systems.v1.0.tar.gz'
        cos_halos_v10.load_sys(tfile=tfile)
        # NHI
        LLS_file = pyigm.__path__[0]+'/data/CGM/COS_Halos/COS_Halos_LLS.json'
        with open(LLS_file) as json_file:
            fdict = json.load(json_file)
        # Loop on systems
        names = cos_halos_v10.name
        for key in fdict.keys():
            # Match
            mt = np.where(names == key)[0]
            if len(mt) != 1:
                raise ValueError("No match?!")
            # Fill in
            if fdict[key]['flag_NHI'] == 1:
                cos_halos_v10.cgm_abs[mt[0]].igm_sys.NHI = fdict[key]['fit_NHI'][0]
                cos_halos_v10.cgm_abs[mt[0]].igm_sys.sig_NHI = [fdict[key]['fit_NHI'][0]-fdict[key]['fit_NHI'][1],
                                                                fdict[key]['fit_NHI'][2]-fdict[key]['fit_NHI'][0]]
                cos_halos_v10.cgm_abs[mt[0]].igm_sys.flag_NHI = 1
            elif fdict[key]['flag_NHI'] == 2:
                cos_halos_v10.cgm_abs[mt[0]].igm_sys.NHI = fdict[key]['fit_NHI'][1]
                cos_halos_v10.cgm_abs[mt[0]].igm_sys.flag_NHI = 2
            elif fdict[key]['flag_NHI'] == 3:
                cos_halos_v10.cgm_abs[mt[0]].igm_sys.NHI = fdict[key]['fit_NHI'][2]
                cos_halos_v10.cgm_abs[mt[0]].igm_sys.flag_NHI = 3
        # Bad ions
        filename = pyigm.__path__[0]+'/data/CGM/COS_Halos/COS_Halos_ions_updates_v1.0.yaml'
        with open(filename, 'r') as infile:
                up_ion_data = yaml.load(infile)
        for key in up_ion_data.keys():
            # Match
            mt = np.where(names == key)[0]
            if len(mt) != 1:
                raise ValueError("No match?!")
            igm_sys = cos_halos_v10.cgm_abs[mt[0]].igm_sys
            # Fill in
            for mod_type in up_ion_data[key].keys():
                if mod_type == 'ion':
                    for ionkey in up_ion_data[key][mod_type].keys():
                        Zion = tuple([int(ii) for ii in ionkey.split(',')])
                        #
                        Zicomp = [comp.Zion for comp in igm_sys._components]
                        mtZi = Zicomp.index(Zion)
                        # Set
                        for att_key in up_ion_data[key][mod_type][ionkey].keys():
                            if att_key == 'flag_N':
                                #cos_halos_v10.cgm_abs[mt[0]].igm_sys._components[mtZi].flag_N = up_ion_data[key][mod_type][ionkey][att_key]
                                igm_sys._components[mtZi].flag_N = up_ion_data[key][mod_type][ionkey][att_key]
                            else:
                                raise ValueError("Bad key for attribute")
                        print(cos_halos_v10.cgm_abs[mt[0]].igm_sys._components[mtZi])
                elif mod_type == 'trans':
                    for transkey in up_ion_data[key][mod_type].keys():
                        # Update AbsLine
                        lines = igm_sys.list_of_abslines()
                        trans = [iline.name for iline in lines]
                        aline = lines[trans.index(transkey)]
                        comp = igm_sys.get_comp_from_absline(aline)  # Grab it now before it changes
                        if att_key == 'flag_N':
                            aline.attrib['flag_N'] = up_ion_data[key][mod_type][transkey][att_key]
                        # Remake component
                        try:
                            comp.synthesize_colm(overwrite=True)
                        except ValueError:
                            pdb.set_trace()
                else:
                    raise ValueError("Bad mod_type")
        # Metallicity
        mtlfil = pyigm.__path__[0]+'/data/CGM/COS_Halos/COS_Halos_MTL_final.hdf5'
        cos_halos_v10.load_mtl_pdfs(mtlfil)
        #
        for cgm_abs in cos_halos_v10.cgm_abs:
            if hasattr(cgm_abs.igm_sys, 'metallicity'):
                cgm_abs.igm_sys.ZH = cgm_abs.igm_sys.metallicity.medianZH
                cgm_abs.igm_sys.sig_ZH = cgm_abs.igm_sys.metallicity.confidence_limits(0.68)
        # Write
        tarfil = pyigm.__path__[0]+'/data/CGM/COS_Halos/cos-halos_systems.v1.1.tar.gz'
        cos_halos_v10.write_survey(tarfil)


class COSDwarfs(COSHalos):
    """Inherits COS Halos Class

    Attributes:
    -----------
    fits_path: str, optional
      Path to the FITS data files for COS-Halos
    """
    # Initialize with a .dat file
    def __init__(self, tree=None, fits_path=None, kin_init_file=None, cdir=None):

        # Generate with type
        CGMAbsSurvey.__init__(self)
        self.survey = 'COS-Dwarfs'
        self.ref = 'Bordoloi+14'
        if cdir is None:
            self.cdir = os.environ.get('COSHALOS_DATA')
            #self.cdir = os.environ.get('DROPBOX_DIR')+'/COS-Dwarfs/'
        if fits_path is None:
            self.fits_path = os.path.abspath(os.environ.get('DROPBOX_DIR')+'/COS-Dwarfs/Targets/FITS')
        else:
            self.fits_path = fits_path
        # Kinematics
        if kin_init_file is None:
            #self.kin_init_file = os.path.abspath(os.environ.get('DROPBOX_DIR')+'/COS-Dwarfs/Kin/cosdwarfs_kin_driver.dat')
            self.kin_init_file = self.cdir+'/Kin/cosdwarfs_kin_driver.dat'
        else:
            self.kin_init_file = kin_init_file
<|MERGE_RESOLUTION|>--- conflicted
+++ resolved
@@ -374,11 +374,7 @@
 
         """
         fh5=h5py.File(ZH_fil, 'r')
-<<<<<<< HEAD
-        mkeys = list(fh5['met'].keys())  # Python 3
-=======
         mkeys = list(fh5['met'].keys())
->>>>>>> d078c5af
         mkeys.remove('left_edge_bins')
         mkeys.remove('right_edge_bins')
         mkeys = np.array(mkeys)
