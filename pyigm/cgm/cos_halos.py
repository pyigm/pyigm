"""  Module for the COS-Halos survey
"""

from __future__ import print_function, absolute_import, division, unicode_literals

import numpy as np
import os, glob
import pdb
import warnings
import h5py

from astropy.io import fits, ascii
from astropy import units as u 
from astropy.table import Table, Column

from linetools.spectra import io as lsio
from linetools.spectralline import AbsLine
from linetools.analysis import absline as ltaa
from linetools.isgm.abscomponent import AbsComponent

from pyigm.metallicity.pdf import MetallicityPDF, DensityPDF
from pyigm.cgm.cgmsurvey import CGMAbsSurvey
from pyigm.field.galaxy import Galaxy
from .cgm import CGMAbsSys
from pyigm.abssys.igmsys import IGMSystem

class COSHalos(CGMAbsSurvey):
    """Inherits CGM Abs Survey

    Parameters:
    -----------
    fits_path : str, optional
      Path to the FITS data files for COS-Halos
    cdir : str, optional
      Path to the COS-Halos Dropbox
    kin_init_file : str, optional
      Path to kinematics file
    """
    def __init__(self, cdir=None, fits_path=None):
        CGMAbsSurvey.__init__(self)
        self.survey = 'COS-Halos'
        self.ref = 'Tumlinson+11; Werk+12; Tumlinson+13; Werk+13; Werk+14'
        #
        if cdir is None:
            if os.environ.get('COSHALOS_DATA') is None:
                raise ValueError("Need to set COSHALOS_DATA variable")
            self.cdir = os.environ.get('COSHALOS_DATA')
        else:
            self.cdir = cdir
        # Summary Tables
        if fits_path is None:
            self.fits_path = self.cdir+'/Summary/'
        else:
            self.fits_path = fits_path
        try:
            self.werk14_cldy = Table.read(self.fits_path+'coshaloscloudysol_newphi.fits')
        except IOError:
            self.werk14_cldy = None
        # Kinematics
        self.kin_init_file = self.cdir+'/Kin/coshalo_kin_driver.dat'

    def load_single_fits(self, inp, skip_ions=False, verbose=True):
        """ Load a single COS-Halos sightline
        Appends to cgm_abs list

        Parameters
        ----------
        inp : tuple or str
          if tuple -- (field,gal_id)
            field: str 
              Name of field (e.g. 'J0226+0015')
            gal_id: str 
              Name of galaxy (e.g. '268_22')
        skip_ions : bool, optional
          Avoid loading the ions (not recommended)
        verbose : bool, optional
        """
        # Parse input
        if isinstance(inp, basestring):
            fil = inp
        elif isinstance(inp, tuple):
            field, gal_id = inp
            tmp = self.fits_path+'/'+field+'.'+gal_id+'.fits.gz'
            fils = glob.glob(tmp)
            if len(fils) != 1:
                raise IOError('Bad field, gal_id: {:s}'.format(tmp))
            fil = fils[0]
        else:
            raise IOError('Bad input to load_single')

        # Read COS-Halos file
        if verbose:
            print('cos_halos: Reading {:s}'.format(fil))
        hdu = fits.open(fil)
        summ = Table(hdu[1].data)
        galx = Table(hdu[2].data)
        # Instantiate the galaxy
        gal = Galaxy((galx['RA'][0], galx['DEC'][0]), z=summ['ZFINAL'][0])
        gal.field = galx['FIELD'][0]
        gal.gal_id = galx['GALID'][0]
        # Galaxy properties
        gal.halo_mass = summ['LOGMHALO'][0]
        gal.stellar_mass = summ['LOGMFINAL'][0]
        gal.sfr = (galx['SFR_UPLIM'][0], galx['SFR'][0],
                                       galx['SFR_FLAG'][0]) # FLAG actually gives method used
        # Instantiate the IGM System
        igm_sys = IGMSystem('CGM',(galx['QSORA'][0], galx['QSODEC'][0]),
                            summ['ZFINAL'][0], [-600, 600.]*u.km/u.s)
        igm_sys.zqso = galx['ZQSO'][0]
        # Instantiate
        cgabs = CGMAbsSys(gal, igm_sys, name=gal.field+'_'+gal.gal_id)
        # Ions
        if skip_ions is True:
            # NHI
            dat_tab = Table(hdu[3].data)
            #if dat_tab['Z'] != 1:
            #    raise ValueError("Uh oh")
            cgabs.igm_sys.NHI = dat_tab['CLM'][0]
            cgabs.igm_sys.sig_NHI = dat_tab['SIG_CLM'][0]
            cgabs.igm_sys.flag_NHI = dat_tab['FLG_CLM'][0]
            self.cgm_abs.append(cgabs)
            return
        all_Z = []
        all_ion = []
        for jj in range(summ['NION'][0]):
            iont = hdu[3+jj].data
            if jj == 0: # Generate new Table
                dat_tab = Table(iont)
            else:
                try:
                    dat_tab.add_row(Table(iont)[0])
                except:
                    pdb.set_trace()
            all_Z.append(iont['ZION'][0][0])
            all_ion.append(iont['ZION'][0][1])
            # AbsLines
            abslines = []
            #for kk in range(iont['NTRANS']):
            ntrans = len(np.where(iont['LAMBDA'][0] > 1.)[0])
            for kk in range(ntrans):
                flg = iont['FLG'][0][kk]
                if ((flg % 2) == 0) or (flg == 15) or (flg == 13):
                    print('Skipping {:g} as NG for a line; flg={:d}'.format(iont['LAMBDA'][0][kk],flg))
                    continue
                elif (flg == 1) or (flg == 3):
                    flgN = 1
                elif (flg == 5) or (flg == 7):
                    flgN = 3
                elif (flg == 9) or (flg == 11):
                    flgN = 2
                else:
                    pdb.set_trace()
                    raise ValueError("Bad flag!")
                # Fill in
                aline = AbsLine(iont['LAMBDA'][0][kk]*u.AA, closest=True)
                aline.attrib['EW'] = iont['WOBS'][0][kk]*u.AA/1e3  # Observed
                aline.attrib['sig_EW'] = iont['SIGWOBS'][0][kk]*u.AA/1e3
                aline.analy['vlim'] = [iont['VMIN'][0][kk],iont['VMAX'][0][kk]]*u.km/u.s
                aline.attrib['z'] = igm_sys.zabs
                aline.attrib['coord'] = igm_sys.coord
                # Check f
                if (np.abs(aline.data['f']-iont['FVAL'][0][kk])/aline.data['f']) > 0.001:
                    #warnings.warn('Updating f-value from Megastructure for {:g}. And N'.format(aline.wrest))
                    Nscl = iont['FVAL'][0][kk] / aline.data['f']
                    flag_f = True
                else:
                    Nscl = 1.
                    flag_f = False
                # Colm
                if flgN == 3:
                    aline.attrib['logN'] = iont['LOGN2SIG'][0][kk] + np.log10(Nscl)
                    aline.attrib['sig_logN'] = 9.
                else:
                    aline.attrib['logN'] = iont['LOGN'][0][kk] + np.log10(Nscl)
                    aline.attrib['sig_logN'] = iont['SIGLOGN'][0][kk]
                aline.attrib['flag_N'] = int(flgN)
                #pdb.set_trace()
                _,_ = ltaa.linear_clm(aline.attrib)
                # Append
                abslines.append(aline)
            # Component
            if len(abslines) == 0:
                comp = AbsComponent(cgabs.igm_sys.coord,
                                    (iont['ZION'][0][0],iont['ZION'][0][1]),
                                    igm_sys.zabs, igm_sys.vlim)

            else:
                comp = AbsComponent.from_abslines(abslines, skip_vel=True)
                if comp.Zion != (1,1):
                    comp.synthesize_colm()  # Combine the abs lines
                    if np.abs(comp.logN - float(iont['CLM'][0])) > 0.15:
                        print("New colm for ({:d},{:d}) and sys {:s} is {:g} different from old".format(
                            comp.Zion[0], comp.Zion[1], cgabs.name, comp.logN - float(iont['CLM'][0])))
                        if cgabs.name == 'J1342-0053_157_10':
                            pdb.set_trace()
            #_,_ = ltaa.linear_clm(comp)
            cgabs.igm_sys.add_component(comp)
        self.cgm_abs.append(cgabs)

        # Add Z,ion
        dat_tab.add_column(Column(all_Z,name='Z'))
        dat_tab.add_column(Column(all_ion,name='ion'))
        # Rename
        dat_tab.rename_column('LOGN','indiv_logN')
        dat_tab.rename_column('SIGLOGN','indiv_sig_logN')
        dat_tab.rename_column('CLM','logN')
        dat_tab.rename_column('SIG_CLM','sig_logN')
        dat_tab.rename_column('FLG_CLM','flag_N')
        # Set
        self.cgm_abs[-1].igm_sys._ionN = dat_tab
<<<<<<< HEAD
        #if inp[0] == 'J2345-0059':
        #    pdb.set_trace()

        # NHI
        self.cgm_abs[-1].igm_sys.NHI = dat_tab[
            (dat_tab['Z']==1)&(dat_tab['ion']==1)]['logN'][0]
        self.cgm_abs[-1].igm_sys.flag_NHI = dat_tab[
            (dat_tab['Z']==1)&(dat_tab['ion']==1)]['flag_N'][0]
=======
        # NHI
        HI = (dat_tab['Z'] == 1) & (dat_tab['ion'] == 1)
        self.cgm_abs[-1].igm_sys.NHI = dat_tab[HI]['logN'][0]
        self.cgm_abs[-1].igm_sys.sig_NHI = dat_tab[HI]['sig_logN'][0]
        self.cgm_abs[-1].igm_sys.flag_NHI = dat_tab[HI]['flag_N'][0]
        #if self.cgm_abs[-1].name == 'J0950+4831_177_27':
        #    pdb.set_trace()
>>>>>>> 0c5049f7

    def load_mega(self, data_file=None, cosh_dct=None, test=False, **kwargs):
        """ Load the data for COS-Halos from FITS files taken from the mega structure

        Parameters
        ----------
        data_file : string
          Name of data file
        pckl_fil : string
          Name of file for pickling
        """
        warnings.warn("This module will be DEPRECATED")
        # Loop
        if test is True:
            cos_files = glob.glob(self.fits_path+'/J09*.fits.gz')  # For testing
        else:
            cos_files = glob.glob(self.fits_path+'/J*.fits.gz')
        # Read
        for fil in cos_files:
            self.load_single_fits(fil, **kwargs)
        # Werk+14
        if self.werk14_cldy is not None:
            self.load_werk14()

    def load_werk14(self):
        """ Load up the Werk+14 results
        """
        for cgm_abs in self.cgm_abs:
            gal = cgm_abs.galaxy
            igm_sys = cgm_abs.igm_sys
            # Metallicity
            igm_sys.ZH = -99.
            mtc = np.where((self.werk14_cldy['GALID'] == gal.gal_id) &
                           (self.werk14_cldy['FIELD'] == gal.field))[0]
            if len(mtc) == 1:
                # Metallicity
                igm_sys.werk14_ZH = self.werk14_cldy[mtc]['ZBEST'][0]
                igm_sys.werk14_ZHmnx = [self.werk14_cldy[mtc]['ZMIN'][0],
                                        self.werk14_cldy[mtc]['ZMAX'][0]]
                igm_sys.ZH = igm_sys.werk14_ZH
                # NHI
                igm_sys.werk14_NHI = self.werk14_cldy[mtc]['NHI_BEST'][0]
                # NH
                igm_sys.werk14_NH = np.log10(self.werk14_cldy[mtc]['NH_BEST'][0])
                igm_sys.werk14_NHmnx = [np.log10(self.werk14_cldy[mtc]['NH_LOW'][0]),
                                        np.log10(self.werk14_cldy[mtc]['NH_HIGH'][0])]


    def load_sys(self, tfile=None, empty=True, debug=False, **kwargs):
        """ Load the COS-Halos survey from JSON files

        Empties the list

        Parameters
        ----------
        tfile : str, optional
        empty : bool, optional
          Empty the list
        debug : bool, optional

        Returns
        -------

        """
        import tarfile
        import json

        # Tar file
        if tfile is None:
            tarfiles = glob.glob(self.cdir+'cos-halos_systems.v*.tar.gz')
            tarfiles.sort()
            tfile = tarfiles[-1]
        print("Be patient, using {:s} to load COS-Halos".format(tfile))
        # Empty
        if empty:
            self.cgm_abs = []
        # Load
        tar = tarfile.open(tfile)
        for kk,member in enumerate(tar.getmembers()):
            if '.' not in member.name:
                print('Skipping a likely folder: {:s}'.format(member.name))
                continue
            # Debug
            if debug and (kk == 5):
                break
            # Extract
            f = tar.extractfile(member)
            tdict = json.load(f)
            # Generate
            cgmsys = CGMAbsSys.from_dict(tdict, warn_only=True, **kwargs)
            self.cgm_abs.append(cgmsys)
        tar.close()
        # Werk+14
        if self.werk14_cldy is not None:
            self.load_werk14()

    def load_mtl_pdfs(self, ZH_fil):
        """ Load the metallicity PDFs from an input file (usually hdf5)

        Parameters
        ----------
        ZH_fil : str

        """
        fh5=h5py.File(ZH_fil, 'r')
        mkeys = fh5['met'].keys()
        mkeys.remove('left_edge_bins')
        mkeys.remove('right_edge_bins')
        mkeys = np.array(mkeys)

        # Loop
        for cgm_abs in self.cgm_abs:
            # Match?
            mt = np.where(mkeys == cgm_abs.name)[0]
            if len(mt) == 0:
                print('No metallicity info for {:s}'.format(cgm_abs.name))
                print('Skipping..')
                continue
            cgm_abs.igm_sys.metallicity = MetallicityPDF(fh5['met']['left_edge_bins']+
                                         fh5['met']['left_edge_bins'].attrs['BINSIZE']/2.,
                                         fh5['met'][mkeys[mt][0]])
            cgm_abs.igm_sys.metallicity.inputs = {}
            for key in fh5['inputs'][cgm_abs.name]:
                cgm_abs.igm_sys.metallicity.inputs[key] = fh5['inputs'][cgm_abs.name][key].value
            # Density (using the metallicity framework for now)
            cgm_abs.igm_sys.density = DensityPDF(fh5['dens']['left_edge_bins']+
                                                         fh5['dens']['left_edge_bins'].attrs['BINSIZE']/2.,
                                                         fh5['dens'][mkeys[mt][0]])

    
    ########################## ##########################
    def load_abskin(self, flg=1, kin_file=None, kin_init_file=None):
        """ Load the absorption-line kinematic data for COS-Halos (or COS-Dwarfs)
        Calculate from scratch if needed

        Parameters
        ----------
        flg: int, optional 
          Flag indicating how to load the data
            0 = Load from file
            1 = Generate
        kin_init_file: str
          Name of kinematics driver file
        kin_file: str
          Name of kinematics output file [First made for John Forbes]
        """
    
        if flg == 0: # Load
            if kin_file is None:
                kin_file = os.path.abspath(os.environ.get('DROPBOX_DIR')+'/COS-Halos/Kin/'+
                                                  'COS-Halos_kin.fits')
            hdu = fits.open(kin_file)
            # Metals
            metals = Table(hdu[1].data)
            for row in metals:
                mt = np.where( (row['field']==self.field) & 
                    (row['gal_id']==self.gal_id))[0]
                pdb.set_trace()

        elif flg == 1: # Generate
            # Read init file
            if kin_init_file is None:
                kin_init_file = self.kin_init_file
            kin_init = ascii.read(kin_init_file,guess=False)
    
            # Loop to my loop
            fgal = zip(self.field, self.gal_id)
            for qq,cgm_abs in enumerate(self.cgm_abs):
                # Match to kin_init
                mt = np.where( (cgm_abs.field == kin_init['QSO']) &
                               (cgm_abs.gal_id == kin_init['Galaxy']) )[0]
                if len(mt) == 0:
                    print('load_kin: No kinematics for {:s}, {:s}'.format(cgm_abs.field,
                                                                          cgm_abs.gal_id))
                    continue
                mt = mt[0]

                # Metals
                if kin_init['flgL'][mt] > 0:
                    wrest = kin_init['mtl_wr'][mt]*u.AA 
                    if wrest.value <= 1:
                        pdb.set_trace()
                    spec = self.load_bg_cos_spec( qq, wrest )
                    vmnx = (kin_init['L_vmn'][mt]*u.km/u.s, kin_init['L_vmx'][mt]*u.km/u.s)
                    # Process
                    cgm_abs.abs_sys.kin['Metal'] = KinAbs(wrest, vmnx)
                    cgm_abs.abs_sys.kin['Metal'].fill_kin(spec, per=0.07)
                    # Save spec
                    cgm_abs.abs_sys.kin['Metal'].spec = spec
                else:
                    # Fill with zeros (for the keys)
                    cgm_abs.abs_sys.kin['Metal'] = KinAbs(0.*u.AA, (0., 0.))

                # HI
                if kin_init['flgH'][mt] > 0:
                    wrest = kin_init['HI_wrest'][mt]*u.AA 
                    if wrest.value <= 1:
                        pdb.set_trace()
                    spec = self.load_bg_cos_spec( qq, wrest )
                    vmnx = (kin_init['HIvmn'][mt]*u.km/u.s, kin_init['HIvmx'][mt]*u.km/u.s) 
                    # Process
                    cgm_abs.abs_sys.kin['HI'] = KinAbs(wrest, vmnx)
                    cgm_abs.abs_sys.kin['HI'].fill_kin(spec, per=0.07)
                    cgm_abs.abs_sys.kin['HI'].spec = spec
                else:
                    # Fill with zeros (for the keys)
                    cgm_abs.abs_sys.kin['HI'] = KinAbs(0.*u.AA, (0., 0.))


            #tmp = cos_halos.abs_kin('Metal')['Dv']
            #xdb.set_trace()
    # 
    def load_gal_spec(self, inp):
        """ Load the galaxy spectrum

        Parameters
        ----------
        inp : int or tuple
          int -- Index of the cgm_abs list
          tuple -- (field,gal_id)

        Returns
        ----------
        spec : XSpectrum1D
          Splices the blue and red side for LRIS

        JXP on 12 Oct 2015
        """
        # Init
        cgm_abs = self[inp]
        # Directories
        galdir = self.cdir+'/Galaxies/'
        #fielddir = 'fields/'+cgm_abs.field+'/'
        #sysdir = cgm_abs.gal_id+'/spec1d/'
        sysname = cgm_abs.galaxy.field+'_'+cgm_abs.galaxy.gal_id

        # Find files
        lris_files = glob.glob(galdir+sysname+'*corr.fits.gz')
        if len(lris_files) == 0:
            raise ValueError('No LRIS files! {:s}'.format(galdir+sysname))
        elif len(lris_files) == 2:
            lris_files.sort()
            specb = lsio.readspec(lris_files[0]) 
            specr = lsio.readspec(lris_files[1]) 
            spec = specb.splice(specr)
        else:
            raise ValueError('Not sure what happened')

        # Return
        return spec


    def load_bg_cos_spec(self, inp, wrest):
        """ Load the absorption-line kinematic data for COS-Halos
        Calculate from scratch if needed

        Parameters
        ----------
        inp : int or tuple
          int -- Index of the cgm_abs list
          tuple -- (field,gal_id)
        wrest : Quantity
          Rest wavelength for spectrum of interest
    
        JXP on 11 Dec 2014
        """
        cgm_abs = self[inp]
        # Directories
        sysdir = cgm_abs.galaxy.gal_id+'_z{:5.3f}'.format(cgm_abs.galaxy.z)
        sysname = cgm_abs.galaxy.field+'_'+sysdir

        # Transition
        templ_fil = self.cdir+'/Targets/system_template.lst'
        tab = ascii.read(templ_fil)
        mt = np.argmin(np.abs(tab['col1']-wrest.value))
        if np.abs(tab['col1'][mt]-wrest.value) > 1e-2:
            raise ValueError('get_coshalo_spec: wrest={:g} not found!'.format(wrest))
        trans = tab['col2'][mt]+tab['col3'][mt]

        # Read
        slicedir = self.cdir+'/Targets/fitting/'
        slicename = sysname+'_'+trans+'_slice.fits'
        try:
            spec = lsio.readspec(slicedir+slicename,
                                 flux_tag='FNORM', sig_tag='ENORM')
        except IOError:
            warnings.warn("File {:s} not found".format(slicedir+slicename))
            return None
        # Fill velocity
        spec.velo = spec.relative_vel((cgm_abs.galaxy.z+1)*wrest)
    
        #spec.qck_plot()
        return spec

    def stack_plot(self, inp, use_lines=None, ymnx=None, add_lines=None, **kwargs):
        """ Generate a stack plot of the key lines for a given COS-Halos system
        Parameters
        ----------
        inp : int or tuple
          int -- Index of the cgm_abs list
          tuple -- (field,gal_id)
        add_lines : list, optional
          List of additional lines to plot
        """
        # Init
        from linetools.analysis import plots as ltap
        if ymnx is None:
            ymnx=(-0.1,1.2)
        cgm_abs = self[inp]
        abs_lines = []
        # Setup the lines (defaults to a key seto)
        if use_lines is None:
            use_lines = [1215.6700, 1025.7223, 1334.5323, 977.020, 1031.9261, 1037.6167,
                         1260.4221, 1206.500, 1393.7550, 2796.352]*u.AA
            if add_lines is not None:
                use_lines = list(use_lines.value) + add_lines
                use_lines.sort()
                use_lines = use_lines*u.AA
        for iline in use_lines:
            spec = self.load_bg_cos_spec(inp, iline)
            if spec is None:
                print('Skipping {:g}. Assuming no coverage'.format(iline))
            aline = AbsLine(iline, closest=True)
            aline.analy['spec'] = spec
            aline.attrib['z'] = cgm_abs.galaxy.z
            abs_lines.append(aline)
        # Execute
        ltap.stack_plot(abs_lines, vlim=[-400., 400]*u.km/u.s, ymnx=ymnx, **kwargs)

    def write_survey(self, outfil='COS-Halos_sys.tar.gz'):
        """ Write the survey to a tarball of JSON files

        Parameters
        ----------
        outfil : str, optional
        """
        self.to_json_tarball(outfil)

    def __getitem__(self, inp):
        """Grab CgmAbs Class from the list

        Parameters:
        -----------
        ion: tuple
          tuple:  (field,gal_id)

        Returns:
        ----------
        cgm_abs
        """
        if isinstance(inp,int):
            return self.cgm_abs[inp]
        elif isinstance(inp,tuple):
            if not isinstance(inp[0], basestring):
                raise IOError("Bad input")
            if not isinstance(inp[1], basestring):
                raise IOError("Bad input")
        else:
            raise IOError("Bad input")
        # Generate lists
        fields = np.array([cgm_abs.galaxy.field for cgm_abs in self.cgm_abs])
        galids = np.array([cgm_abs.galaxy.gal_id for cgm_abs in self.cgm_abs])
        #
        mt = np.where( (fields == inp[0]) & (galids == inp[1]))[0]
        if len(mt) != 1:
            warnings.warning('CosHalos: CGM not found')
            return None
        else:
            return self.cgm_abs[mt]


class COSDwarfs(COSHalos):
    """Inherits COS Halos Class

    Attributes:
    -----------
    fits_path: str, optional
      Path to the FITS data files for COS-Halos
    """
    # Initialize with a .dat file
    def __init__(self, tree=None, fits_path=None, kin_init_file=None, cdir=None):

        # Generate with type
        CGMAbsSurvey.__init__(self)
        self.survey = 'COS-Dwarfs'
        self.ref = 'Bordoloi+14'
        if cdir is None:
            self.cdir = os.environ.get('DROPBOX_DIR')+'/COS-Dwarfs/'
        if fits_path is None:
            self.fits_path = os.path.abspath(os.environ.get('DROPBOX_DIR')+'/COS-Dwarfs/Targets/FITS')
        else:
            self.fits_path = fits_path
        # Kinematics
        if kin_init_file is None:
            self.kin_init_file = os.path.abspath(os.environ.get('DROPBOX_DIR')+'/COS-Dwarfs/Kin/cosdwarfs_kin_driver.dat') 
        else:
            self.kin_init_file = kin_init_file
<|MERGE_RESOLUTION|>--- conflicted
+++ resolved
@@ -208,16 +208,6 @@
         dat_tab.rename_column('FLG_CLM','flag_N')
         # Set
         self.cgm_abs[-1].igm_sys._ionN = dat_tab
-<<<<<<< HEAD
-        #if inp[0] == 'J2345-0059':
-        #    pdb.set_trace()
-
-        # NHI
-        self.cgm_abs[-1].igm_sys.NHI = dat_tab[
-            (dat_tab['Z']==1)&(dat_tab['ion']==1)]['logN'][0]
-        self.cgm_abs[-1].igm_sys.flag_NHI = dat_tab[
-            (dat_tab['Z']==1)&(dat_tab['ion']==1)]['flag_N'][0]
-=======
         # NHI
         HI = (dat_tab['Z'] == 1) & (dat_tab['ion'] == 1)
         self.cgm_abs[-1].igm_sys.NHI = dat_tab[HI]['logN'][0]
@@ -225,7 +215,6 @@
         self.cgm_abs[-1].igm_sys.flag_NHI = dat_tab[HI]['flag_N'][0]
         #if self.cgm_abs[-1].name == 'J0950+4831_177_27':
         #    pdb.set_trace()
->>>>>>> 0c5049f7
 
     def load_mega(self, data_file=None, cosh_dct=None, test=False, **kwargs):
         """ Load the data for COS-Halos from FITS files taken from the mega structure
