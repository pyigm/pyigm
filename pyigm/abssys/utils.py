--- conflicted
+++ resolved
@@ -302,7 +302,6 @@
     # Return
     return table
 
-<<<<<<< HEAD
 def sum_ionN(tbl1, tbl2):
     """ Sum two ion column density tables
 
@@ -357,48 +356,3 @@
                     [2**kk for kk,ibinf in enumerate(binflg) if ibinf==1]))
     # Return
     return sum_tbl
-
-def synthesize_components(components, zcomp=None, vbuff=0*u.km/u.s):
-    """Synthesize a list of components into one
-
-    Requires consistent RA/DEC, Zion, Ej, (A; future)
-    Is agnostic about z+vlim
-    Melds column densities
-    Melds velocities with a small buffer (10 km/s)
-
-    Note: Could make this a way to instantiate AbsComponent
-
-    Parameters
-    ----------
-    components : list
-      list of AbsComponent objects
-    zcomp : float, optional
-      Input z to reference the synthesized component
-      If not input, the mean of the input components is used
-    vbuff : Quantity, optional
-      Buffer for synthesizing velocities.  Deals with round off, c, etc.
-    """
-    # Checks
-    assert chk_components(components, chk_A_none=True, chk_match=True)
-
-    # Init final component
-    synth_comp = AbsComponent.from_component(components[0], Ntup=(components[0].flag_N, components[0].logN, components[0].sig_logN))
-
-    # Meld column densities
-    for comp in components[1:]:
-        synth_comp.flag_N, synth_comp.logN, synth_comp.sig_logN = ltaa.sum_logN(synth_comp, comp)
-
-    # Meld z, vlim
-    # zcomp
-    if zcomp is None:
-        zcomp = np.mean([comp.zcomp for comp in components])
-    synth_comp.zcomp = zcomp
-    # Set vlim by min/max  [Using non-relativistic + buffer]
-    vmin = u.Quantity([(comp.zcomp-zcomp)/(1+zcomp)*const.c.to('km/s')+comp.vlim[0] for comp in components])
-    vmax = u.Quantity([(comp.zcomp-zcomp)/(1+zcomp)*const.c.to('km/s')+comp.vlim[1] for comp in components])
-    synth_comp.vlim = u.Quantity([np.min(vmin)-vbuff, np.max(vmax)+vbuff])
-
-    # Return
-    return synth_comp
-=======
->>>>>>> ecb8df24
