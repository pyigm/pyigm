--- conflicted
+++ resolved
@@ -116,7 +116,6 @@
         # Return
         return slf
 
-
     @classmethod
     def from_dict(cls, idict, **kwargs):
         """ Instantiate from a dict
@@ -136,17 +135,13 @@
         -------
 
         """
-<<<<<<< HEAD
-        from linetools.lists.linelist import LineList
-        from pyigm.abssys.utils import class_by_type
-        ism = LineList('ISM')
-        kwargs['linelist'] = ism
-=======
         if 'linelist' not in kwargs.keys():
             from linetools.lists.linelist import LineList
             ism = LineList('ISM')
             kwargs['linelist'] = ism
->>>>>>> 0ae3b085
+        from pyigm.abssys.utils import class_by_type
+        ism = LineList('ISM')
+        kwargs['linelist'] = ism
         # Load ISM to speed things up
         slf = cls(SkyCoord(ra=idict['RA'], dec=idict['DEC'], unit='deg'),
                   zem=idict['zem'], name=idict['name'], **kwargs)
